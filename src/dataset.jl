
# Stores variables needed to construct the posterior
@kwdef mutable struct DataSet{F}
    d :: F           # data
    Cϕ               # ϕ covariance
    Cf               # unlensed field covariance
    Cf̃ = nothing     # lensed field covariance (not always needed)
    Cn               # noise covariance
    Cn̂ = Cn          # approximate noise covariance, diagonal in same basis as Cf
    M  = 1           # user mask
    M̂  = M           # approximate user mask, diagonal in same basis as Cf
    B  = 1           # beam and instrumental transfer functions
    B̂  = B           # approximate beam and instrumental transfer functions, diagonal in same basis as Cf
    D  = 1           # mixing matrix for mixed parametrization
    G  = 1           # reparametrization for ϕ
    P  = 1           # pixelization operator (if estimating field on higher res than data)
    L  = alloc_cache(LenseFlow(similar(diag(Cϕ))),d) # a CachedLenseFlow which will be reused for memory
end

function subblock(ds::DataSet, block)
    DataSet(map(collect(pairs(fields(ds)))) do (k,v)
        @match (k,v) begin
            ((:Cϕ || :G || :L), v)              => v
            (_, L::Union{Nothing,FuncOp,Real})  => L
            (_, L)                              => getindex(L,block)
        end
    end...)
end

function (ds::DataSet)(;θ...)
    DataSet(map(fieldvalues(ds)) do v
        (v isa ParamDependentOp) ? v(;θ...) : v
    end...)
end

function check_hat_operators(ds::DataSet)
    @unpack B̂, M̂, Cn̂, Cf = ds()
    @assert(all([(L isa Scalar) || (L isa typeof(Cf)) || (Cf isa FlatIEBCov && L isa DiagOp{<:FlatIEBFourier}) for L in [B̂,M̂,Cn̂]]),
            "B̂, M̂, Cn̂ should be scalars or the same type as Cf")
end

adapt_structure(to, ds::DataSet) = DataSet(adapt(to, fieldvalues(ds))...)


@doc doc"""
    resimulate(ds::DataSet; [f, ϕ, n])
    
Make a new DataSet replacing the data with a simulation, potentially given a
fixed f, ϕ, or n, if any are provided. 

<<<<<<< HEAD
Returns a named tuple of `(ds, f, ϕ, n, f̃)`
=======
Returns a named tuple of `(ds,f,ϕ,n,f̃)`
>>>>>>> 18e0466a
"""
function resimulate(
    ds::DataSet{F}; 
    f=nothing, ϕ=nothing, n=nothing, 
    rng=global_rng_for(F), seed=nothing) where {F}
    
    if (ϕ == nothing)
        ϕ = simulate(ds.Cϕ, rng=rng, seed=seed)
    end
    if (f == nothing)
        f = simulate(ds.Cf, rng=rng, seed=(seed==nothing ? nothing : seed+1))
    end
    if (n == nothing)
        n = simulate(ds.Cn, rng=rng, seed=(seed==nothing ? nothing : seed+2))
    end

    @unpack M,P,B,L = ds
    f̃ = L(ϕ)*f
    d = M*P*B*f̃ + n
    ds = (@set ds.d = d)
    
    @namedtuple(ds,f,ϕ,n,f̃)
end

@doc doc"""
    resimulate!(ds::DataSet; [f, ϕ, n])
    
Replace the data in this DataSet in-place with a simulation, potentially given a
fixed f, ϕ, or n, if any are provided. 
    
<<<<<<< HEAD
Returns a named tuple of `(ds, f, ϕ, n, f̃)`
=======
Returns a named tuple of `(ds,f,ϕ,n,f̃,d)`
>>>>>>> 18e0466a
"""
function resimulate!(ds::DataSet; kwargs...)
    ds′ = ds
    @unpack ds,f,ϕ,n,f̃ = resimulate(ds; kwargs...)
    ds′.d = ds.d
    @namedtuple(ds=ds′,f,ϕ,n,f̃)
end
<<<<<<< HEAD

=======
>>>>>>> 18e0466a


@doc doc"""
    load_sim_dataset
    
Create a `DataSet` object with some simulated data. E.g.

```julia
@unpack f,ϕ,ds = load_sim_dataset(;
    θpix  = 2,
    Nside = 128,
    pol   = :I,
    T     = Float32
);
```

"""
function load_sim_dataset(;
    
    # basic configuration
    θpix,
    θpix_data = θpix,
    Nside,
    pol,
    T = Float32,
    storage = Array,
    
    # noise parameters, or set Cℓn or even Cn directly
    μKarcminT = 3,
    ℓknee = 100,
    αknee = 3,
    Cℓn = nothing,
    Cn = nothing,
    
    # beam parameters, or set B directly
    beamFWHM = 0,
    B = nothing,
    
    # mask parameters, or set M directly
    pixel_mask_kwargs = nothing,
    bandpass_mask = LowPass(3000),
    M = nothing, M̂ = nothing,
    
    # theory
    Cℓ = nothing,
    fiducial_θ = NamedTuple(),
    rfid = nothing,
    
    rng = global_rng_for(storage),
    seed = nothing,
    D = nothing,
    G = nothing,
    Nϕ_fac = 2,
    ϕ=nothing, f=nothing, f̃=nothing, Bf̃=nothing, n=nothing, d=nothing, # can override any of these simulated fields
    L = LenseFlow,
    ∂mode = fourier∂
    )
    
    # the biggest ℓ on the 2D fourier grid
    ℓmax = round(Int,ceil(√2*fieldinfo(Flat(θpix=θpix,Nside=Nside)).nyq)+1)
    
    # CMB Cℓs
    if rfid != nothing
        @warn "`rfid` will be removed in a future version. Use `fiducial_θ=(r=...,)` instead."
        fiducial_θ = merge(fiducial_θ,(r=rfid,))
    end
    Aϕ₀ = get(fiducial_θ, :Aϕ, 1)
    fiducial_θ = Base.structdiff(fiducial_θ, NamedTuple{(:Aϕ,)}) # remove Aϕ key if present
    if Cℓ==nothing
        Cℓ = camb(;fiducial_θ..., ℓmax=ℓmax)
    else
        if !isempty(fiducial_θ)
            error("Can't pass both `Cℓ` and `fiducial_θ` parameters which affect `Cℓ`, choose one or the other.")
        elseif maximum(Cℓ.total.TT.ℓ) < ℓmax
            error("ℓmax of `Cℓ` argument should be higher than $ℓmax for this configuration.")
        end
    end
    r₀ = Cℓ.params.r
    
    # noise Cℓs (these are non-debeamed, hence beamFWHM=0 below; the beam comes in via the B operator)
    if (Cℓn == nothing)
        Cℓn = noiseCℓs(μKarcminT=μKarcminT, beamFWHM=0, ℓknee=ℓknee, αknee=αknee, ℓmax=ℓmax)
    end
    
    # some things which depend on whether we chose :I, :P, or :IP
    pol = Symbol(pol)
    S,ks,F,F̂,nF = @match pol begin
        :I  => (S0,  (:TT,),            FlatMap,    FlatFourier,    1)
        :P  => (S2,  (:EE,:BB),         FlatQUMap,  FlatEBFourier,  2)
        :IP => (S02, (:TT,:EE,:BB,:TE), FlatIQUMap, FlatIEBFourier, 3)
        _   => throw(ArgumentError("`pol` should be one of :I, :P, or :IP"))
    end
    
    # pixelization
    Pix = Flat(Nside=Nside, θpix=θpix, ∂mode=∂mode)
    if (θpix_data == θpix)
        Pix_data = Pix
        P = Identity
    else
        Pix_data = Flat(Nside=Nside÷(θpix_data÷θpix), θpix=θpix_data, ∂mode=∂mode)
        P = FuncOp(
            op  = f -> ud_grade(f, θpix_data, deconv_pixwin=false, anti_aliasing=false),
            opᴴ = f -> ud_grade(f, θpix,      deconv_pixwin=false, anti_aliasing=false)
        )
    end
    
    # covariances
    Cϕ₀ = adapt(storage, Cℓ_to_Cov(Pix,      T, S0, (Cℓ.total.ϕϕ)))
    Cfs = adapt(storage, Cℓ_to_Cov(Pix,      T, S,  (Cℓ.unlensed_scalar[k] for k in ks)...))
    Cft = adapt(storage, Cℓ_to_Cov(Pix,      T, S,  (Cℓ.tensor[k]          for k in ks)...))
    Cf̃  = adapt(storage, Cℓ_to_Cov(Pix,      T, S,  (Cℓ.total[k]           for k in ks)...))
    Cn̂  = adapt(storage, Cℓ_to_Cov(Pix_data, T, S,  (Cℓn[k]                for k in ks)...))
    if (Cn == nothing); Cn = Cn̂; end
    Cf = ParamDependentOp((;r=r₀,   _...)->(Cfs + T(r/r₀)*Cft))
    Cϕ = ParamDependentOp((;Aϕ=Aϕ₀, _...)->(T(Aϕ) .* Cϕ₀))
    
    # data mask
    if (M == nothing)
        M̂ = M = adapt(storage, Cℓ_to_Cov(Pix_data, T, S, ((k==:TE ? 0 : 1) * bandpass_mask.diag.Wℓ for k in ks)...; units=1))
        if (pixel_mask_kwargs != nothing)
            M = M * adapt(storage, Diagonal(F{Pix_data}(repeated(T.(make_mask(Nside÷(θpix_data÷θpix),θpix_data; pixel_mask_kwargs...).Ix),nF)...)))
        end
    end
    if diag(M̂) isa BandPass
        M̂ = Diagonal(M̂ * one(diag(Cf)))
    end
    
    # beam
    if (B == nothing)
        B̂ = B = adapt(storage, Cℓ_to_Cov(Pix, T, S, ((k==:TE ? 0 : 1) * sqrt(beamCℓs(beamFWHM=beamFWHM)) for k=ks)..., units=1))
    end
    
    # creating lensing operator cache
    Lϕ = alloc_cache(L(diag(Cϕ)),diag(Cf))

    # put everything in DataSet
    ds = DataSet(;@namedtuple(d=nothing, Cn, Cn̂, Cf, Cf̃, Cϕ, M, M̂, B, B̂, D, P, L)...)
    
    # simulate data
    @unpack ds,f,f̃,ϕ,n = resimulate(ds, rng=rng, seed=seed)


    # with the DataSet created, we now more conveniently create the mixing matrices D and G
    if (G == nothing)
        Nϕ = quadratic_estimate(ds,(pol in (:P,:IP) ? :EB : :TT)).Nϕ / Nϕ_fac
        G₀ = @. nan2zero(sqrt(1 + 2/($Cϕ()/Nϕ)))
        ds.G = ParamDependentOp((;Aϕ=Aϕ₀, _...)->(@. nan2zero(sqrt(1 + 2/(($Cϕ(;Aϕ=Aϕ)/Nϕ)))/G₀)))
    end
    if (D == nothing)
        σ²len = T(deg2rad(5/60)^2)
        ds.D = ParamDependentOp(
            function (;r=r₀, _...)
                Cfr = Cf(;r=r)
                sqrt(Diagonal(diag(Cfr) .+ σ²len .+ 2*diag(Cn̂)) * pinv(Cfr))
            end,
        )
    end
    
    return adapt(storage, @namedtuple(f, f̃, ϕ, n, ds, ds₀=ds(), T, P=Pix, Cℓ, L))
    
end<|MERGE_RESOLUTION|>--- conflicted
+++ resolved
@@ -48,11 +48,7 @@
 Make a new DataSet replacing the data with a simulation, potentially given a
 fixed f, ϕ, or n, if any are provided. 
 
-<<<<<<< HEAD
 Returns a named tuple of `(ds, f, ϕ, n, f̃)`
-=======
-Returns a named tuple of `(ds,f,ϕ,n,f̃)`
->>>>>>> 18e0466a
 """
 function resimulate(
     ds::DataSet{F}; 
@@ -83,11 +79,7 @@
 Replace the data in this DataSet in-place with a simulation, potentially given a
 fixed f, ϕ, or n, if any are provided. 
     
-<<<<<<< HEAD
 Returns a named tuple of `(ds, f, ϕ, n, f̃)`
-=======
-Returns a named tuple of `(ds,f,ϕ,n,f̃,d)`
->>>>>>> 18e0466a
 """
 function resimulate!(ds::DataSet; kwargs...)
     ds′ = ds
@@ -95,10 +87,6 @@
     ds′.d = ds.d
     @namedtuple(ds=ds′,f,ϕ,n,f̃)
 end
-<<<<<<< HEAD
-
-=======
->>>>>>> 18e0466a
 
 
 @doc doc"""
