--- conflicted
+++ resolved
@@ -22,11 +22,7 @@
 argmaxf_lnP(ϕ::Field,                ds::DataSet; kwargs...) = argmaxf_lnP(cache(ds.L(ϕ),ds.d), ds();      kwargs...)
 argmaxf_lnP(ϕ::Field, θ::NamedTuple, ds::DataSet; kwargs...) = argmaxf_lnP(cache(ds.L(ϕ),ds.d), ds(;θ...); kwargs...)
 
-<<<<<<< HEAD
-function argmaxf_lnP(Lϕ::LenseOp, ds::DataSet; which=:wf, guess=nothing, preconditioner=:diag, conjgrad_kwargs=())
-=======
-function argmaxf_lnP(Lϕ, ds::DataSet; which=:wf, guess=nothing, preconditioner=:diag, kwargs...)
->>>>>>> c065c00f
+function argmaxf_lnP(Lϕ, ds::DataSet; which=:wf, guess=nothing, preconditioner=:diag, conjgrad_kwargs=())
     
     check_hat_operators(ds)
     @unpack d, Cn, Cn̂, Cf, M, M̂, B, B̂, P = ds
@@ -55,25 +51,15 @@
 
 
 @doc doc"""
-<<<<<<< HEAD
-    Σ(ϕ,           ds; conjgrad_kwargs=())
-    Σ(Lϕ::LenseOp, ds; conjgrad_kwargs=())
-=======
-    Σ(ϕ,  ds, ::Type{L}=LenseFlow) where {L}
-    Σ(Lϕ, ds)
->>>>>>> c065c00f
+    Σ(ϕ::Field,  ds; conjgrad_kwargs=())
+    Σ(Lϕ,        ds; conjgrad_kwargs=())
     
 An operator for the data covariance, Cn + P*M*B*L*Cf*L'*B'*M'*P', which can
 applied and inverted. `conjgrad_kwargs` are passed to the underlying call to
 `conjugate_gradient`.
 """
-<<<<<<< HEAD
-Σ(ϕ, ds; kwargs...) = Σ(ds.L(ϕ), ds; kwargs...)
-Σ(Lϕ::LenseOp, ds; conjgrad_kwargs=()) = begin
-=======
-Σ(ϕ::Field, ds) = Σ(ds.L(ϕ),ds)
-Σ(Lϕ,       ds) = begin
->>>>>>> c065c00f
+Σ(ϕ::Field, ds; kwargs...) = Σ(ds.L(ϕ), ds; kwargs...)
+Σ(Lϕ,       ds; conjgrad_kwargs=()) = begin
 
     @unpack d,P,M,B,Cn,Cf,Cn̂,B̂,M̂ = ds
 
@@ -235,7 +221,7 @@
 
     ϕ = (ϕstart != nothing) ? ϕstart : ϕ = zero(diag(Cϕ))
     tr = []
-    
+
     state = nothing
     
     @showprogress (progress==:summary ? 1 : Inf) "MAP_marg: " for i=1:nsteps
