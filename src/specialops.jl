### FullDiagOp

# A FullDiagOp is a LinDiagOp which is stored explicitly as all of its diagonal
# coefficients in the basis in which it's diagonal. It also has the convenient
# `unsafe_invert` option which, if true, makes it so we don't have to worry
# about inverting such operators which have zero-entries. 
struct FullDiagOp{F<:Field,B,S,P} <: LinDiagOp{B,S,P}
    f::F
    unsafe_invert::Bool
    FullDiagOp(f::F, unsafe_invert=true) where {B,S,P,F<:Field{B,S,P}} = new{F,B,S,P}(f,unsafe_invert)
end
for op=(:*,:\)
    @eval ($op)(L::FullDiagOp{F}, f::Field) where {F} = L.unsafe_invert ? nan2zero.($(Symbol(:.,op))(L.f,F(f))) : $(Symbol(:.,op))(L.f,F(f))
end
# non-broadcasted algebra on FullDiagOps
for op in (:+,:-,:*,:\,:/)
    @eval ($op)(L::FullDiagOp, s::Scalar)           = FullDiagOp($op(L.f, s))
    @eval ($op)(s::Scalar,     L::FullDiagOp)       = FullDiagOp($op(s,   L.f))
    # ops with FullDiagOps only produce a FullDiagOp if the two are in the same basis
    @eval ($op)(La::F, Lb::F) where {F<:FullDiagOp} = FullDiagOp($op(La.f,Lb.f))
    # if they're not, we will fall back to creating a LazyBinaryOp (see algebra.jl)
end
sqrt(f::FullDiagOp) = sqrt.(f)
simulate(L::FullDiagOp{F}) where {F} = sqrt(L) .* F(white_noise(F))
broadcast_data(::Type{F}, L::FullDiagOp{F}) where {F} = broadcast_data(F,L.f)
containertype(L::FullDiagOp) = containertype(L.f)
<<<<<<< HEAD
inv(L::FullDiagOp) = FullDiagOp(L.unsafe_invert ? nan2inf.(1 ./ L.f) : 1 ./ L.f, L.unsafe_invert)
ud_grade(L::FullDiagOp{<:Field{B}}, θnew) where {B<:Union{Fourier,EBFourier,QUFourier}} = 
=======
inv(L::FullDiagOp) = FullDiagOp(L.unsafe_invert ? nan2inf.(1./L.f) : 1./L.f, L.unsafe_invert)
ud_grade(L::FullDiagOp{<:Field{B}}, θnew) where {B<:Union{Fourier,EBFourier,QUFourier,Basis2Tuple{Fourier,EBFourier},Basis2Tuple{Fourier,QUFourier}}} = 
>>>>>>> 1b71257b
    FullDiagOp(B(ud_grade((L.unsafe_invert ? nan2zero.(L.f) : L.f),θnew,mode=:fourier,deconv_pixwin=false,anti_aliasing=false)))
ud_grade(L::FullDiagOp{<:Field{B}}, θnew) where {B<:Union{Map,EBMap,QUMap,Basis2Tuple{Map,EBMap},Basis2Tuple{Map,QUMap}}} =
    FullDiagOp(B(ud_grade((L.unsafe_invert ? nan2zero.(L.f) : L.f),θnew,mode=:map,    deconv_pixwin=false,anti_aliasing=false)))
# needs to written out by hand to avoid ambiguity with field_tuples.jl:83
# todo: figure out a better way to do this (or just wait until 0.7)
broadcast_data(::Type{Field2Tuple{F1,F2}}, L::FullDiagOp) where {F1,F2} = broadcast_data(Field2Tuple{F1,F2},L.f)
broadcast_data(::Type{Field3Tuple{F1,F2,F3}}, L::FullDiagOp) where {F1,F2,F3} = broadcast_data(Field2Tuple{F1,F2,F3},L.f)


### Derivative ops

# These ops just store the coordinate with respect to which a derivative is
# being taken, and each Field type F should implement broadcast_data(::Type{F},
# ::∂) to describe how this is actually applied. 
abstract type DerivBasis <: Basislike end
const Ð = DerivBasis
struct ∂{s} <: LinDiagOp{DerivBasis,Spin,Pix} end
struct ∇²Op <: LinDiagOp{DerivBasis,Spin,Pix} end
struct ∇Op <: LinDiagOp{DerivBasis,Spin,Pix} end
const ∂x,∂y,∇,∇² = ∂{:x}(),∂{:y}(),∇Op(),∇²Op()
shortname(::Type{∂{s}}) where {s} = "∂$s"
function gradhess(f)
    (∂xf,∂yf)=∇*Ð(f)
    ∂xyf = ∂x*∂yf
    @SVector([∂xf,∂yf]), @SMatrix([∂x*∂xf ∂xyf; ∂xyf ∂y*∂yf])
end

### FuncOp

# An Op which applies some arbitrary function to its argument.
# Transpose and/or inverse operations which are not specified will return an error.
@with_kw struct FuncOp <: LinOp{Basis,Spin,Pix}
    op   = nothing
    opᴴ  = nothing
    op⁻¹ = nothing
    op⁻ᴴ = nothing
end
FuncOp(op::Function) = FuncOp(op=op)
SymmetricFuncOp(;op=nothing, op⁻¹=nothing) = FuncOp(op,op,op⁻¹,op⁻¹)
*(op::FuncOp, f::Field) = op.op   != nothing ? op.op(f)   : error("op*f not implemented")
*(f::Field, op::FuncOp) = op.opᴴ  != nothing ? op.opᴴ(f)  : error("f*op not implemented")
\(op::FuncOp, f::Field) = op.op⁻¹ != nothing ? op.op⁻¹(f) : error("op\\f not implemented")
adjoint(op::FuncOp) = FuncOp(op.opᴴ,op.op,op.op⁻ᴴ,op.op⁻¹)
const IdentityOp = FuncOp(@repeated(identity,4)...)
inv(op::FuncOp) = FuncOp(op.op⁻¹,op.op⁻ᴴ,op.op,op.opᴴ)



### BandPassOp

# An op which applies some bandpass, like a high or low-pass filter. This object
# stores the bandpass weights, Wℓ, and each Field type F should implement
# broadcast_data(::Type{F}, ::BandPassOp) to describe how this is actually
# applied. 

struct BandPassOp{T<:Vector} <: LinDiagOp{DerivBasis,Spin,Pix}
    ℓ::T
    Wℓ::T
end
BandPassOp(ℓ,Wℓ) = BandPassOp(promote(collect(ℓ),collect(Wℓ))...)
HP(ℓ,Δℓ=50) = BandPassOp(0:10000,    [zeros(ℓ-Δℓ); @.((cos($linspace(π,0,2Δℓ))+1)/2); ones(10001-ℓ-Δℓ)])
LP(ℓ,Δℓ=50) = BandPassOp(0:(ℓ+Δℓ-1), [ones(ℓ-Δℓ);  @.(cos($linspace(0,π,2Δℓ))+1)/2])
ud_grade(b::BandPassOp, args...; kwargs...) = b
function *(a::BandPassOp{T}, b::BandPassOp{T}) where {T}
    ℓ = max(a.ℓ[1],b.ℓ[1]):min(a.ℓ[end],b.ℓ[end]) # overlapping range of the two bandpasses, everywhere else assumed zero
    BandPassOp(ℓ, a.Wℓ[findin(a.ℓ,ℓ)] .* b.Wℓ[findin(b.ℓ,ℓ)])
end


# An Op which turns all NaN's to zero
const Squash = SymmetricFuncOp(op=x->broadcast(nan2zero,x))<|MERGE_RESOLUTION|>--- conflicted
+++ resolved
@@ -24,20 +24,11 @@
 simulate(L::FullDiagOp{F}) where {F} = sqrt(L) .* F(white_noise(F))
 broadcast_data(::Type{F}, L::FullDiagOp{F}) where {F} = broadcast_data(F,L.f)
 containertype(L::FullDiagOp) = containertype(L.f)
-<<<<<<< HEAD
 inv(L::FullDiagOp) = FullDiagOp(L.unsafe_invert ? nan2inf.(1 ./ L.f) : 1 ./ L.f, L.unsafe_invert)
 ud_grade(L::FullDiagOp{<:Field{B}}, θnew) where {B<:Union{Fourier,EBFourier,QUFourier}} = 
-=======
-inv(L::FullDiagOp) = FullDiagOp(L.unsafe_invert ? nan2inf.(1./L.f) : 1./L.f, L.unsafe_invert)
-ud_grade(L::FullDiagOp{<:Field{B}}, θnew) where {B<:Union{Fourier,EBFourier,QUFourier,Basis2Tuple{Fourier,EBFourier},Basis2Tuple{Fourier,QUFourier}}} = 
->>>>>>> 1b71257b
     FullDiagOp(B(ud_grade((L.unsafe_invert ? nan2zero.(L.f) : L.f),θnew,mode=:fourier,deconv_pixwin=false,anti_aliasing=false)))
-ud_grade(L::FullDiagOp{<:Field{B}}, θnew) where {B<:Union{Map,EBMap,QUMap,Basis2Tuple{Map,EBMap},Basis2Tuple{Map,QUMap}}} =
+ud_grade(L::FullDiagOp{<:Field{B}}, θnew) where {B<:Union{Map,EBMap,QUMap}} = 
     FullDiagOp(B(ud_grade((L.unsafe_invert ? nan2zero.(L.f) : L.f),θnew,mode=:map,    deconv_pixwin=false,anti_aliasing=false)))
-# needs to written out by hand to avoid ambiguity with field_tuples.jl:83
-# todo: figure out a better way to do this (or just wait until 0.7)
-broadcast_data(::Type{Field2Tuple{F1,F2}}, L::FullDiagOp) where {F1,F2} = broadcast_data(Field2Tuple{F1,F2},L.f)
-broadcast_data(::Type{Field3Tuple{F1,F2,F3}}, L::FullDiagOp) where {F1,F2,F3} = broadcast_data(Field2Tuple{F1,F2,F3},L.f)
 
 
 ### Derivative ops
@@ -57,6 +48,10 @@
     ∂xyf = ∂x*∂yf
     @SVector([∂xf,∂yf]), @SMatrix([∂x*∂xf ∂xyf; ∂xyf ∂y*∂yf])
 end
+shortname(::Type{∂{s}}) where {s} = "∂$s"
+struct ∇²Op <: LinDiagOp{DerivBasis,Spin,Pix} end
+const ∇² = ∇²Op()
+
 
 ### FuncOp
 
@@ -68,7 +63,6 @@
     op⁻¹ = nothing
     op⁻ᴴ = nothing
 end
-FuncOp(op::Function) = FuncOp(op=op)
 SymmetricFuncOp(;op=nothing, op⁻¹=nothing) = FuncOp(op,op,op⁻¹,op⁻¹)
 *(op::FuncOp, f::Field) = op.op   != nothing ? op.op(f)   : error("op*f not implemented")
 *(f::Field, op::FuncOp) = op.opᴴ  != nothing ? op.opᴴ(f)  : error("f*op not implemented")
@@ -94,10 +88,6 @@
 HP(ℓ,Δℓ=50) = BandPassOp(0:10000,    [zeros(ℓ-Δℓ); @.((cos($linspace(π,0,2Δℓ))+1)/2); ones(10001-ℓ-Δℓ)])
 LP(ℓ,Δℓ=50) = BandPassOp(0:(ℓ+Δℓ-1), [ones(ℓ-Δℓ);  @.(cos($linspace(0,π,2Δℓ))+1)/2])
 ud_grade(b::BandPassOp, args...; kwargs...) = b
-function *(a::BandPassOp{T}, b::BandPassOp{T}) where {T}
-    ℓ = max(a.ℓ[1],b.ℓ[1]):min(a.ℓ[end],b.ℓ[end]) # overlapping range of the two bandpasses, everywhere else assumed zero
-    BandPassOp(ℓ, a.Wℓ[findin(a.ℓ,ℓ)] .* b.Wℓ[findin(b.ℓ,ℓ)])
-end
 
 
 # An Op which turns all NaN's to zero
