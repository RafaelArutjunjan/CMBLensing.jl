export DataSet, lnP, δlnP_δfϕₜ, HlnP, ℕ, 𝕊


# 
# This file contains function which compute things dealing with the posterior
# probability of f and ϕ given data, d. 
# 
# By definition, we take as our data model
# 
#     `d = P * M * B * L * f + n`
#
# where M, B, and L are the mask, beam/instrumental transfer functions, and
# lensing operators, and P is a pixelization operator. Since we track P, 
# it means we can estimate the fields on a higher resolution than the data. 
# Note also that this form means that the noise n is defined as being
# unbeamed, and also is unmasked. If we're using simulated data, its easy to not
# mask the noise. For runs with real data, the noise outside the mask should be
# filled in with a realization of the noise. 
#
# Under this data model, the posterior probability is, 
# 
#     `-2 ln P(f,ϕ|d) = (d - P*M*B*L*f̃)ᴴ*Cn⁻¹*(d - P*M*B*L*f̃) + fᴴ*Cf⁻¹*f + ϕᴴ*Cϕ⁻¹*ϕ`
#
# The various covariances and M, B, and d are stored in a `DataSet` structure. 
#
# Below are also functions to compute derivatives of this likelihood, as well as
# a Wiener filter of the data (since that's `argmax_f P(f|ϕ,d)`).
#


# mixing matrix for mixed parametrization
D_mix(Cf::LinOp; σ²len=deg2rad(5/60)^2) = @. nan2zero(sqrt(($Diagonal(Cf)+σ²len)/$Diagonal(Cf)))


# Stores variables needed to construct the likelihood
@with_kw struct DataSet{Td,TCn,TCf,TCf̃,TCϕ,TCn̂,TB̂,TM,TB,TD,TP}
    d  :: Td                 # data
    Cn :: TCn                # noise covariance
    Cϕ :: TCϕ                # ϕ covariance
    Cf :: TCf                # unlensed field covariance
    Cf̃ :: TCf̃  = nothing     # lensed field covariance (not always needed)
    Cn̂ :: TCn̂  = Cn          # approximate noise covariance, diagonal in same basis as Cf
    B̂  :: TB̂   = B           # approximate beam and instrumental transfer functions, diagonal in same basis as Cf
    M  :: TM   = 1           # user mask
    B  :: TB   = 1           # beam and instrumental transfer functions
    D  :: TD   = D_mix(Cf)   # mixing matrix for mixed parametrization
    P  :: TP   = 1           # pixelization operator to estimate field on higher res than data
end


## likelihood 


@doc doc"""
    lnP(t, fₜ, ϕ, ds, ::Type{L}=LenseFlow)
    lnP(t, fₜ, ϕ, ds, L::LenseOp) 

Compute the log posterior probability as a function of the field, $f_t$, and the
lensing potential, $ϕ$. The subscript $t$ can refer to either a "time", e.g.
$t=0$ corresponds to the unlensed parametrization and $t=1$ to the lensed one,
or can be `:mix` correpsonding to the mixed parametrization. In all cases, the
argument `fₜ` should then be $f$ in that particular parametrization.

The log posterior is defined such that, 

```math
-2 \ln \mathcal{P}(f,ϕ\,|\,d) = (d - \mathcal{M}\mathcal{B}\mathcal{L}{\tilde f})^{\dagger} \mathcal{C_n}^{-1} (d - \mathcal{M}\mathcal{B}\mathcal{L}{\tilde f}) \
                                + f^\dagger \mathcal{C_f}^{-1} f + \phi^\dagger \mathcal{C_\phi}^{-1} \mathcal{\phi}
```

The argument `ds` should be a `DataSet` and stores the masks, data, mixing
matrix, and covariances needed. `L` can be a type of lensing like `PowerLens` or
`LenseFlow`, or an already constructed `LenseOp`.
"""
lnP(t,fₜ,ϕ,ds,::Type{L}=LenseFlow) where {L} = lnP(Val{t},fₜ,ϕ,ds,L(ϕ))
lnP(t,fₜ,ϕ,ds,L::LenseOp) = lnP(Val{t},fₜ,ϕ,ds,L)

# log posterior in the unlensed or lensed parametrization
function lnP(::Type{Val{t}},fₜ,ϕ,ds,L::LenseOp) where {t}
    @unpack Cn,Cf,Cϕ,M,P,B,d = ds
    Δ = d-M*P*B*L[t→1]*fₜ
    f = L[t→0]*fₜ
    -(Δ⋅(Cn\Δ) + f⋅(Cf\f) + ϕ⋅(Cϕ\ϕ))/2
end
# log posterior in the mixed parametrization
lnP(::Type{Val{:mix}},f̆,ϕ,ds,L::LenseOp) = (@unpack D = ds; lnP(0, D\(L\f̆), ϕ, ds, L))



## likelihood gradients

@doc doc"""

    δlnP_δfϕₜ(t, fₜ, ϕ, ds, ::Type{L}=LenseFlow)
    δlnP_δfϕₜ(t, fₜ, ϕ, ds, L::LenseOp)

Compute a gradient of the log posterior probability. See `lnP` for definition of
arguments of this function. 

The return type is a `FieldTuple` corresponding to the $(f_t,\phi)$ derivative.
"""
δlnP_δfϕₜ(t,fₜ,ϕ,ds,::Type{L}=LenseFlow) where {L} = δlnP_δfϕₜ(Val{t},fₜ,ϕ,ds,L(ϕ))
δlnP_δfϕₜ(t,fₜ,ϕ,ds,L::LenseOp) = δlnP_δfϕₜ(Val{t},fₜ,ϕ,ds,L)

# derivatives of the three posterior probability terms at the times at which
# they're easy to take (used below)
<<<<<<< HEAD
 δlnL_δf̃ϕ(f̃,    ϕ::Φ, ds) where {Φ} = (@unpack M,B,Cn,d=ds; FieldTuple(M'*B'*(Cn\(d-M*B*f̃)), zero(Φ)))
δlnΠᶠ_δfϕ(f,    ϕ::Φ, ds) where {Φ} = (@unpack Cf=ds;       FieldTuple(-Cf\f               , zero(Φ)))
δlnΠᶲ_δfϕ(f::F, ϕ,    ds) where {F} = (@unpack Cϕ=ds;       FieldTuple(zero(F)             , -Cϕ\ϕ))
=======
δlnL_δf̃ϕ{Φ}(f̃,ϕ::Φ,ds)  = (@unpack P,M,B,Cn,d=ds; FieldTuple(B'*P'*M'*(Cn\(d-M*P*B*f̃)), zero(Φ)))
δlnΠᶠ_δfϕ{Φ}(f,ϕ::Φ,ds) = (@unpack Cf=ds;         FieldTuple(-Cf\f                    , zero(Φ)))
δlnΠᶲ_δfϕ{F}(f::F,ϕ,ds) = (@unpack Cϕ=ds;         FieldTuple(zero(F)                  , -Cϕ\ϕ))
>>>>>>> 1b71257b


# log posterior gradient in the lensed or unlensed parametrization
function δlnP_δfϕₜ(::Type{Val{t}},fₜ,ϕ,ds,L::LenseOp) where {t}
    f̃ =  L[t→1]*fₜ
    f =  L[t→0]*fₜ

    (    δlnL_δf̃ϕ(f̃,ϕ,ds) * δf̃ϕ_δfϕₜ(L,f̃,fₜ,Val{t})
      + δlnΠᶠ_δfϕ(f,ϕ,ds) * δfϕ_δfϕₜ(L,f,fₜ,Val{t})
      + δlnΠᶲ_δfϕ(f,ϕ,ds))
end
# log posterior gradient in the mixed parametrization
function δlnP_δfϕₜ(::Type{Val{:mix}},f̆,ϕ,ds,L::LenseOp)

    @unpack D = ds
    L⁻¹f̆ = L \ f̆
    f = D \ L⁻¹f̆

    # gradient w.r.t. (f,ϕ)
    δlnP_δf, δlnP_δϕ = δlnP_δfϕₜ(0, f, ϕ, ds, L)
    
    # chain rule
    FieldTuple(δlnP_δf * D^-1, δlnP_δϕ) * δfϕ_δf̃ϕ(L, L⁻¹f̆, f̆)
end




## wiener filter


@doc doc"""
    lensing_wiener_filter(ds::DataSet, L, which=:wf)

Computes either, 
* the Wiener filter at fixed $\phi$, i.e. the best-fit of
$\mathcal{P}(f\,|\,\phi,d)$
* a sample from $\mathcal{P}(f\,|\,\phi,d)$

The data model assumed is, 

```math
d = \mathcal{M} \mathcal{B} \mathcal{L} \, f + n
```

Note that the noise is defined as un-debeamed and also unmasked (so it needs to
be filled in outside the mask if using real data). The mask, $\mathcal{M}$, can
be any composition of real and/or fourier space diagonal operators.
    
The argument `ds::DataSet` stores the mask, $\mathcal{M}$, the beam/instrumental
transfer functions, $\mathcal{B}$, as well as the various covariances which are
needed.

The `which` parameter controls which operation to do and can be one of three
things:

* `:wf` - Compute the Wiener filter
* `:sample` - Compute a sample from the posterior
* `:fluctuation` - Compute a fluctuation around the mean (i.e. a sample minus the Wiener filter)

"""
function lensing_wiener_filter(ds::DataSet{F}, L, which=:wf; guess=nothing, kwargs...) where F
    
    @unpack d, Cn, Cn̂, Cf, M, B, P, B̂ = ds
    
    b = 0
    if (which in (:wf, :sample))
        b += L'*B'*P'*M'*(Cn^-1)*d
    end
    if (which in (:fluctuation, :sample))
<<<<<<< HEAD
        b += sqrt(Cf)\white_noise(F) + L'*B'*M'*(sqrt(Cn)\white_noise(F))
=======
        b += sqrtm(Cf)\white_noise(F) + L'*B'*P'*M'*(sqrtm(Cn)\white_noise(F))
>>>>>>> 1b71257b
    end
    
    pcg2(
        (Cf^-1) + B̂'*(Cn̂^-1)*B̂,
        (Cf^-1) + L'*B'*P'*M'*(Cn^-1)*M*P*B*L,
        b,
        guess==nothing ? 0*b : guess;
        kwargs...
    )
    
end


doc"""

    max_lnP_joint(ds::DataSet; L=LenseFlow, Nϕ=nothing, quasi_sample=nothing, nsteps=10, Ncg=500, cgtol=1e-1, αtol=1e-5, αmax=0.5, progress=false)

Compute the maximum of the joint posterior, or a quasi-sample from the joint posterior. 

The `ds` argument stores the data and other relevant objects for the dataset
being considered. `L` gives which type of lensing operator to use. 

`ϕstart` can be used to specify the starting point of the minimizer, but this is
not necessary and otherwise it will start at ϕ=0. 

`Nϕ` can optionally specify an estimate of the ϕ effective noise, and if
provided is used to estimate a Hessian which is used in the ϕ
quasi-Newton-Rhapson step. `Nϕ=:qe` automatically uses the quadratic estimator
noise. 

This function can also be used to draw quasi-samples, wherein for the f step, we
draw a sample from  P(f|ϕ) instead of maximizing it (ie instead of computing
Wiener filter). `quasi_sample` can be set to an integer seed, in which case each
time in the `f` step we draw a same-seeded sample. If `quasi_sample` is instead
just `true`, then each iteration in the algorithm draws a different sample so
the solution bounces around rather than asymptoting to a maximum. 

The following arguments control the maximiation procedure, and can generally be
left at their defaults:

* `nsteps` - The number of iteration steps to do (each iteration updates f then updates ϕ)
* `Ncg` - Maximum number of conjugate gradient steps during the f update
* `cgtol` - Conjugrate gradient tolerance (will stop at cgtol or Ncg, whichever is first)
* `αtol` - Tolerance for the linesearch in the ϕ quasi-Newton-Rhapson step, `x′ = x - α*H⁻¹*g`
* `αmax` - Maximum value for α in the linesearch
* `progress` - Whether to print out conjugate gradient progress.

Returns a tuple `(f̊, f, ϕ, tr)` where `f̊` and `f` are the best-fit (or
quasi-sample) field in the mixed and unlensed parametrization, respectively, `ϕ`
is the lensing potential, and `tr` contains info about the run. 

"""
function max_lnP_joint(
    ds;
    ϕstart = nothing,
    L = LenseFlow,
    Nϕ = nothing,
    quasi_sample = false, 
    nsteps = 10, 
    Ncg = 500,
    cgtol = 1e-1,
    αtol = 1e-5,
    αmax = 0.5,
    progress = false)
    
    if !(isa(quasi_sample,Bool) || isa(quasi_sample,Int))
        throw(ArgumentError("quasi_sample should be true, false, or an Int."))
    end
    
    @unpack d, D, Cϕ, Cf, Cf̃, Cn, Cn̂ = ds
    
    fcur, f̊cur = nothing, nothing
    ϕcur = (ϕstart != nothing) ? ϕstart : ϕcur = zero(simulate(Cϕ)) # fix needing to get zero(Φ) this way
    tr = []
    hist = nothing
    
    # compute approximate inverse ϕ Hessian used in gradient descent, possibly
    # from quadratic estimate
    if (Nϕ == :qe); Nϕ = ϕqe(zero(simulate(Cf)), Cf, Cf̃, Cn̂)[2]; end
    Hϕ⁻¹ = (Nϕ == nothing) ? Cϕ : (Cϕ^-1 + Nϕ^-1)^-1
    
    
    for i=1:nsteps

        # f step
        let L = ((i==1 && ϕstart==nothing) ? IdentityOp : cache(L(ϕcur)))
            
            # if we're doing a fixed quasi_sample, set the random seed here,
            # which controls the sample from the posterior we get from inside
            # `lensing_wiener_filter`
            if isa(quasi_sample,Int); srand(quasi_sample); end
            
            fcur,hist = lensing_wiener_filter(ds, L, 
                (quasi_sample==false) ? :wf : :sample, # if doing a quasi-sample, we get a sample instead of the WF
                guess=(i==1 ? nothing : fcur),           # after first iteration, use the previous f as starting point
                tol=cgtol, nsteps=Ncg, hist=(:i,:res), progress=progress)
                
            f̊cur = L * D * fcur
        end
        
        # ϕ step
        if i!=nsteps
            ϕnew = Hϕ⁻¹*(δlnP_δfϕₜ(:mix,f̊cur,ϕcur,ds,L))[2]
            res = optimize(α->(-lnP(:mix,f̊cur,ϕcur+α*ϕnew,ds,L)), 0., αmax, abs_tol=αtol)
            α = res.minimizer
            ϕcur = ϕcur+α*ϕnew
            lnPcur = -res.minimum
            if progress; @show i,lnPcur,length(hist),α; end
            push!(tr,@dictpack(i,lnPcur,hist,α,ϕnew,ϕcur,fcur))
        end

    end

    return f̊cur, fcur, ϕcur, tr
    
end



doc"""
    load_sim_dataset
    
Create a `DataSet` object with some simulated data. 

"""
function load_sim_dataset(;
    θpix = throw(UndefVarError(:θpix)),
    θpix_data = θpix,
    Nside = throw(UndefVarError(:Nside)),
    use = throw(UndefVarError(:use)),
    T = Float32,
    μKarcminT = 3,
    ℓknee = 100,
    ℓmax_data = 3000,
    beamFWHM = 0,
    Cℓf = throw(UndefVarError(:Cℓf)),
    Cℓf̃ = throw(UndefVarError(:Cℓf̃)),
    Cℓn = nothing,
    seed = nothing,
    M = nothing,
    B = nothing,
    D = nothing,
    mask_kwargs = nothing,
    L = LenseFlow
    )
    
    # the biggest ℓ on the 2D fourier grid
    ℓmax = round(Int,ceil(√2*FFTgrid(T,Flat{θpix,Nside}).nyq))
    
    # Cℓs
    if (Cℓn == nothing)
        Cℓn = noisecls(μKarcminT, beamFWHM=0, ℓknee=ℓknee, ℓmax=ℓmax)
    end
    
    # types which depend on whether T/E/B
    SS,ks = Dict(:TEB=>((S0,S2),(:TT,:EE,:BB,:TE)), :EB=>((S2,),(:EE,:BB)), :T=>((S0,),(:TT,)))[use]
    F,F̂,nF = Dict(:TEB=>(FlatIQUMap,FlatTEBFourier,3), :EB=>(FlatS2QUMap,FlatS2EBFourier,2), :T=>(FlatS0Map,FlatS0Fourier,1))[use]
    
    # pixelization
    P = (θpix_data == θpix) ? 1 : FuncOp(
        op  = f -> ud_grade(f, θpix_data, deconv_pixwin=false, anti_aliasing=false),
        opᴴ = f -> ud_grade(f, θpix,      deconv_pixwin=false, anti_aliasing=false)
    )
    
    # covariances
    Cϕ       =  Cℓ_to_cov(T,Flat{θpix,Nside},S0, Cℓf[:ℓ], Cℓf[:ϕϕ])
    Cf,Cf̃,Cn̂ = (Cℓ_to_cov(T,Flat{θpix,Nside},SS..., Cℓx[:ℓ], (Cℓx[k] for k=ks)...) for Cℓx in (Cℓf,Cℓf̃,Cℓn))
    Cn       =  Cℓ_to_cov(T,Flat{θpix_data,Nside÷(θpix_data÷θpix)},SS..., Cℓn[:ℓ], (Cℓn[k] for k=ks)...)
    
    # data mask
    if (M == nothing) && (mask_kwargs != nothing)
        M = LP(ℓmax_data) * FullDiagOp(F{T,Flat{θpix_data,Nside÷(θpix_data÷θpix)}}(repeated(T.(sptlike_mask(Nside÷(θpix_data÷θpix),θpix_data; mask_kwargs...)),nF)...))
    elseif (M == nothing)
        M = LP(ℓmax_data)
    end
    
    # beam
    if (B == nothing)
        B = let ℓ=0:ℓmax; Cℓ_to_cov(T,Flat{θpix,Nside},SS..., ℓ, ((k==:TE ? 0.*ℓ : @.(exp(-ℓ^2*deg2rad(beamFWHM/60)^2/(8*log(2))/2))) for k=ks)...); end;
    end
    
    # mixing matrix
    if (D == nothing); D = D_mix(Cf); end
    
    # simulate data
    if (seed != nothing); srand(seed); end
    ϕ = simulate(Cϕ)
    f = simulate(Cf)
    f̃ = L(ϕ)*f
    n = simulate(Cn)
    d = M*P*B*f̃ + n
    
    # put everything in DataSet
    ds = DataSet(;(@dictpack d Cn Cn̂ Cf Cf̃ Cϕ M B D P)...)
    
    return @dictpack f f̃ ϕ n ds T P
    
end<|MERGE_RESOLUTION|>--- conflicted
+++ resolved
@@ -40,9 +40,9 @@
     Cf :: TCf                # unlensed field covariance
     Cf̃ :: TCf̃  = nothing     # lensed field covariance (not always needed)
     Cn̂ :: TCn̂  = Cn          # approximate noise covariance, diagonal in same basis as Cf
-    B̂  :: TB̂   = B           # approximate beam and instrumental transfer functions, diagonal in same basis as Cf
     M  :: TM   = 1           # user mask
     B  :: TB   = 1           # beam and instrumental transfer functions
+    B̂  :: TB̂   = B           # approximate beam and instrumental transfer functions, diagonal in same basis as Cf
     D  :: TD   = D_mix(Cf)   # mixing matrix for mixed parametrization
     P  :: TP   = 1           # pixelization operator to estimate field on higher res than data
 end
@@ -51,7 +51,7 @@
 ## likelihood 
 
 
-@doc doc"""
+doc"""
     lnP(t, fₜ, ϕ, ds, ::Type{L}=LenseFlow)
     lnP(t, fₜ, ϕ, ds, L::LenseOp) 
 
@@ -89,7 +89,7 @@
 
 ## likelihood gradients
 
-@doc doc"""
+doc"""
 
     δlnP_δfϕₜ(t, fₜ, ϕ, ds, ::Type{L}=LenseFlow)
     δlnP_δfϕₜ(t, fₜ, ϕ, ds, L::LenseOp)
@@ -104,15 +104,9 @@
 
 # derivatives of the three posterior probability terms at the times at which
 # they're easy to take (used below)
-<<<<<<< HEAD
- δlnL_δf̃ϕ(f̃,    ϕ::Φ, ds) where {Φ} = (@unpack M,B,Cn,d=ds; FieldTuple(M'*B'*(Cn\(d-M*B*f̃)), zero(Φ)))
-δlnΠᶠ_δfϕ(f,    ϕ::Φ, ds) where {Φ} = (@unpack Cf=ds;       FieldTuple(-Cf\f               , zero(Φ)))
-δlnΠᶲ_δfϕ(f::F, ϕ,    ds) where {F} = (@unpack Cϕ=ds;       FieldTuple(zero(F)             , -Cϕ\ϕ))
-=======
-δlnL_δf̃ϕ{Φ}(f̃,ϕ::Φ,ds)  = (@unpack P,M,B,Cn,d=ds; FieldTuple(B'*P'*M'*(Cn\(d-M*P*B*f̃)), zero(Φ)))
-δlnΠᶠ_δfϕ{Φ}(f,ϕ::Φ,ds) = (@unpack Cf=ds;         FieldTuple(-Cf\f                    , zero(Φ)))
-δlnΠᶲ_δfϕ{F}(f::F,ϕ,ds) = (@unpack Cϕ=ds;         FieldTuple(zero(F)                  , -Cϕ\ϕ))
->>>>>>> 1b71257b
+δlnL_δf̃ϕ(f̃,ϕ::Φ,ds) where {Φ} = (@unpack P,M,B,Cn,d=ds; FieldTuple(B'*P'*M'*(Cn\(d-M*P*B*f̃)), zero(Φ)))
+δlnΠᶠ_δfϕ(f,ϕ::Φ,ds) where {Φ} = (@unpack Cf=ds;         FieldTuple(-Cf\f                    , zero(Φ)))
+δlnΠᶲ_δfϕ(f::F,ϕ,ds) where {F} = (@unpack Cϕ=ds;         FieldTuple(zero(F)                  , -Cϕ\ϕ))
 
 
 # log posterior gradient in the lensed or unlensed parametrization
@@ -144,7 +138,7 @@
 ## wiener filter
 
 
-@doc doc"""
+doc"""
     lensing_wiener_filter(ds::DataSet, L, which=:wf)
 
 Computes either, 
@@ -183,11 +177,7 @@
         b += L'*B'*P'*M'*(Cn^-1)*d
     end
     if (which in (:fluctuation, :sample))
-<<<<<<< HEAD
-        b += sqrt(Cf)\white_noise(F) + L'*B'*M'*(sqrt(Cn)\white_noise(F))
-=======
-        b += sqrtm(Cf)\white_noise(F) + L'*B'*P'*M'*(sqrtm(Cn)\white_noise(F))
->>>>>>> 1b71257b
+        b += sqrt(Cf)\white_noise(F) + L'*B'*P'*M'*(sqrt(Cn)\white_noise(F))
     end
     
     pcg2(
@@ -376,13 +366,13 @@
     if (seed != nothing); srand(seed); end
     ϕ = simulate(Cϕ)
     f = simulate(Cf)
-    f̃ = L(ϕ)*f
+    f̃ = f#L(ϕ)*f
     n = simulate(Cn)
     d = M*P*B*f̃ + n
     
     # put everything in DataSet
-    ds = DataSet(;(@dictpack d Cn Cn̂ Cf Cf̃ Cϕ M B D P)...)
-    
-    return @dictpack f f̃ ϕ n ds T P
+    ds = DataSet(;(@ntpack d Cn Cn̂ Cf Cf̃ Cϕ M B D P)...)
+    
+    return @ntpack f f̃ ϕ n ds T P
     
 end