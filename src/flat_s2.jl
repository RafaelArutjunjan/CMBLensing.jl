--- conflicted
+++ resolved
@@ -54,25 +54,16 @@
 getproperty(f::FlatEBFourier, ::Val{:Bl}) = getfield(f,:fs).B.Il
 function getindex(f::FlatS2, k::Symbol)
     B = @match k begin
-<<<<<<< HEAD
-=======
         (:E  || :B)  => f isa FlatQUMap ? EBMap : f isa FlatQUFourier ? EBFourier : Basis
         (:Q  || :U)  => f isa FlatEBMap ? QUMap : f isa FlatEBFourier ? QUFourier : Basis
->>>>>>> 37ecc7e7
         (:Ex || :Bx) => EBMap
         (:El || :Bl) => EBFourier
         (:Qx || :Ux) => QUMap
         (:Ql || :Ul) => QUFourier
-<<<<<<< HEAD
-        (:E  || :B)  => basis(f)==QUMap ? EBMap : basis(f)==QUFourier ? EBFourier : Basis
-        (:Q  || :U)  => basis(f)==EBMap ? QUMap : basis(f)==EBFourier ? QUFourier : Basis
-=======
->>>>>>> 37ecc7e7
         _ => throw(ArgumentError("Invalid FlatS2 index: $k"))
     end
     getproperty(B(f),k)
 end
-
 
 ### basis conversion
 
@@ -105,19 +96,12 @@
 QUFourier(f′::FlatQUFourier, f::FlatQUMap) = (map(Fourier,f′.fs,f.fs); f′)
 QUMap(f′::FlatQUMap, f::FlatQUFourier) = (map(Map,f′.fs,f.fs); f′)
 
-<<<<<<< HEAD
-Map(f::FlatQU) = QUMap(f)
-Map(f::FlatEB) = EBMap(f)
-Fourier(f::FlatQU) = QUFourier(f)
-Fourier(f::FlatEB) = EBFourier(f)
-=======
 Map(f::FlatQUFourier) = QUMap(f)
 Map(f::FlatEBFourier) = EBMap(f)
 Map(f::FlatS2Map) = f
 Fourier(f::FlatQUMap) = QUFourier(f)
 Fourier(f::FlatEBMap) = EBFourier(f)
 Fourier(f::FlatS2Fourier) = f
->>>>>>> 37ecc7e7
 
 
 ### simulation and power spectra
